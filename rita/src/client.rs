--- conflicted
+++ resolved
@@ -80,11 +80,7 @@
 #[cfg(not(test))]
 lazy_static! {
     static ref USAGE: String = format!(
-<<<<<<< HEAD
-        "Usage: rita_exit --config=<settings> --platform=<platform> [--future]
-=======
-        "Usage: rita --config=<settings> --platform=<platform>
->>>>>>> 24f231ee
+        "Usage: rita --config=<settings> --platform=<platform> [--future]
 Options:
     -c, --config=<settings>     Name of config file
     -p, --platform=<platform>   Platform (linux or openwrt)
